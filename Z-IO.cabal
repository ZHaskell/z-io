cabal-version:      2.4
name:               Z-IO
version:            0.6.1.0
synopsis:           Simple and high performance IO toolkit for Haskell
description:
  Simple and high performance IO toolkit for Haskell, including
  file system, network, ipc and more!

license:            BSD-3-Clause
license-file:       LICENSE
author:             Z.Haskell Contributors
maintainer:         winterland1989@gmail.com
copyright:          (c) Z.Haskell Contributors
category:           Data
build-type:         Simple
homepage:           https://github.com/ZHaskell/Z-IO
bug-reports:        https://github.com/ZHaskell/Z-IO/issues
extra-source-files:
  ChangeLog.md
  LICENSE
  README.md
  third_party/cwalk/include/cwalk.h
  third_party/libuv/include/uv/aix.h
  third_party/libuv/include/uv/android-ifaddrs.h
  third_party/libuv/include/uv/bsd.h
  third_party/libuv/include/uv/darwin.h
  third_party/libuv/include/uv/errno.h
  third_party/libuv/include/uv/linux.h
  third_party/libuv/include/uv/os390.h
  third_party/libuv/include/uv/posix.h
  third_party/libuv/include/uv/stdint-msvc2008.h
  third_party/libuv/include/uv/sunos.h
  third_party/libuv/include/uv/threadpool.h
  third_party/libuv/include/uv/tree.h
  third_party/libuv/include/uv/unix.h
  third_party/libuv/include/uv/version.h
  third_party/libuv/include/uv/win.h
  third_party/libuv/include/uv.h
  third_party/libuv/src/heap-inl.h
  third_party/libuv/src/idna.h
  third_party/libuv/src/queue.h
  third_party/libuv/src/strscpy.h
  third_party/libuv/src/unix/atomic-ops.h
  third_party/libuv/src/unix/darwin-stub.h
  third_party/libuv/src/unix/internal.h
  third_party/libuv/src/unix/linux-syscalls.h
  third_party/libuv/src/unix/os390-syscalls.h
  third_party/libuv/src/unix/spinlock.h
  third_party/libuv/src/uv-common.h
  third_party/libuv/src/win/atomicops-inl.h
  third_party/libuv/src/win/fs-fd-hash-inl.h
  third_party/libuv/src/win/handle-inl.h
  third_party/libuv/src/win/internal.h
  third_party/libuv/src/win/req-inl.h
  third_party/libuv/src/win/stream-inl.h
  third_party/libuv/src/win/winapi.h
  third_party/libuv/src/win/winsock.h
  third_party/zlib/crc32.h
  third_party/zlib/deflate.h
  third_party/zlib/gzguts.h
  third_party/zlib/inffast.h
  third_party/zlib/inffixed.h
  third_party/zlib/inflate.h
  third_party/zlib/inftrees.h
  third_party/zlib/trees.h
  third_party/zlib/zutil.h
  Z/IO/FileSystem/_Shared.hs

source-repository head
  type:     git
  location: git://github.com/ZHaskell/z-io.git

flag demos
  description: Build benchamrk/demonstration programs
  default:     False

flag no-pkg-config
  description:
    Don't use pkg-config to check for library dependences(on platforms other than linux, win and osx)

  default:     False
  manual:      True

library
<<<<<<< HEAD
    exposed-modules:        Z.IO
                            Z.IO.BIO
                            Z.IO.BIO.Zlib
                            Z.IO.BIO.Concurrent

                            Z.IO.FileSystem
                            Z.IO.FileSystem.Base
                            Z.IO.FileSystem.Threaded
                            Z.IO.FileSystem.FilePath
                            Z.IO.FileSystem.Watch

                            Z.IO.Network.SocketAddr
                            Z.IO.Network.DNS
                            Z.IO.Network.TCP
                            Z.IO.Network.UDP
                            Z.IO.Network.IPC
                            Z.IO.Network
                            Z.IO.Buffered
                            Z.IO.Exception
                            Z.IO.LowResTimer
                            Z.IO.Logger
                            Z.IO.Process
                            Z.IO.Resource
                            Z.IO.StdStream
                            Z.IO.StdStream.Ansi
                            Z.IO.Time

                            Z.IO.UV.Errno
                            Z.IO.UV.FFI
                            Z.IO.UV.Manager
                            Z.IO.UV.UVStream

                            Z.IO.Environment

    other-modules:          Z.IO.UV.Win

    build-depends:          base                    >= 4.12 && <5.0
                          , exceptions              == 0.10.*
                          , primitive               >= 0.7.1 && < 0.7.2
                          , stm                     == 2.5.*
                          , unordered-containers    == 0.2.*
                          , containers              == 0.6.*
                          , Z-Data                  == 0.6.* 
                          , time                    >= 1.9 && <= 2.0
                          , unix-time               >= 0.4.7 && <= 0.5

    default-language:       Haskell2010
    default-extensions:     BangPatterns
                            BinaryLiterals
                            CApiFFI
                            ConstraintKinds
                            CPP 
                            DerivingStrategies
                            DeriveGeneric
                            DeriveAnyClass
                            DefaultSignatures
                            DataKinds
                            ExistentialQuantification
                            FlexibleContexts
                            FlexibleInstances
                            GeneralizedNewtypeDeriving 
                            KindSignatures
                            MagicHash
                            MultiParamTypeClasses
                            MultiWayIf
                            PartialTypeSignatures
                            PatternSynonyms 
                            PolyKinds
                            QuantifiedConstraints
                            QuasiQuotes
                            OverloadedStrings
                            RankNTypes
                            RecordWildCards
                            ScopedTypeVariables 
                            StandaloneDeriving
                            TemplateHaskell
                            TypeApplications
                            TypeFamilyDependencies
                            TypeFamilies
                            TypeOperators
                            TupleSections
                            UnboxedTuples 
                            UnliftedFFITypes 
                            ViewPatterns
    build-tool-depends:     hsc2hs:hsc2hs, hspec-discover:hspec-discover
    ghc-options:            -Wall

    include-dirs:           include
                            third_party/zlib
                            third_party/cwalk/include

    includes:               hs_uv.h
                            zlib.h
                            zconf.h
                            hs_cwalk.h

    install-includes:       hs_uv.h 
                            zlib.h
                            zconf.h
                            hs_cwalk.h

    cc-options:             -march=native -D_FILE_OFFSET_BITS=64
    c-sources:              cbits/hs_uv_base.c
                            cbits/hs_uv_dns.c
                            cbits/hs_uv_file.c
                            cbits/hs_uv_fs_event.c
                            cbits/hs_uv_stream.c
                            cbits/hs_uv_process.c
                            cbits/hs_uv_udp.c
                            cbits/hs_zlib.c
                            cbits/hs_cwalk.c

                            third_party/cwalk/src/cwalk.c

                            third_party/zlib/adler32.c
                            third_party/zlib/compress.c
                            third_party/zlib/crc32.c
                            third_party/zlib/deflate.c
                            third_party/zlib/infback.c
                            third_party/zlib/inffast.c
                            third_party/zlib/inflate.c
                            third_party/zlib/inftrees.c
                            third_party/zlib/trees.c
                            third_party/zlib/uncompr.c
                            third_party/zlib/zutil.c

                            third_party/libuv/src/fs-poll.c
                            third_party/libuv/src/idna.c
                            third_party/libuv/src/inet.c
                            third_party/libuv/src/random.c
                            third_party/libuv/src/strscpy.c
                            third_party/libuv/src/threadpool.c
                            third_party/libuv/src/timer.c
                            third_party/libuv/src/uv-data-getter-setters.c
                            third_party/libuv/src/uv-common.c
                            third_party/libuv/src/version.c

    -- Note: The c-sources list is taken from libuv's Makefile.mingw, needs to be
    -- updated when we bump up libuv's version.
    -- header files are ignored here, otherwise will confuse linker
    if os(windows)
        c-sources:
                            third_party/libuv/src/win/async.c
                            third_party/libuv/src/win/core.c
                            third_party/libuv/src/win/detect-wakeup.c
                            third_party/libuv/src/win/dl.c
                            third_party/libuv/src/win/error.c
                            third_party/libuv/src/win/fs-event.c
                            third_party/libuv/src/win/fs.c
                            third_party/libuv/src/win/getaddrinfo.c
                            third_party/libuv/src/win/getnameinfo.c
                            third_party/libuv/src/win/handle.c
                            third_party/libuv/src/win/loop-watcher.c
                            third_party/libuv/src/win/pipe.c
                            third_party/libuv/src/win/poll.c
                            third_party/libuv/src/win/process-stdio.c
                            third_party/libuv/src/win/process.c
                            third_party/libuv/src/win/signal.c
                            third_party/libuv/src/win/stream.c
                            third_party/libuv/src/win/tcp.c
                            third_party/libuv/src/win/thread.c
                            third_party/libuv/src/win/tty.c
                            third_party/libuv/src/win/udp.c
                            third_party/libuv/src/win/util.c
                            third_party/libuv/src/win/winapi.c
                            third_party/libuv/src/win/winsock.c

        cc-options:         -Wall -DWIN32_LEAN_AND_MEAN -D_WIN32_WINNT=0x0600 -march=native
        cpp-options:        -DWIN32_LEAN_AND_MEAN -D_WIN32_WINNT=0x0600
        include-dirs:       third_party/libuv/include
                            third_party/libuv/src
        -- The C runtime dependencies are imposed by libuv.
        extra-libraries:    psapi, Iphlpapi, userenv, Ws2_32
    else
        if os(linux)
            c-sources:          third_party/libuv/src/fs-poll.c
                                third_party/libuv/src/idna.c
                                third_party/libuv/src/inet.c
                                third_party/libuv/src/random.c
                                third_party/libuv/src/strscpy.c
                                third_party/libuv/src/threadpool.c
                                third_party/libuv/src/timer.c
                                third_party/libuv/src/uv-data-getter-setters.c
                                third_party/libuv/src/uv-common.c
                                third_party/libuv/src/version.c

                                third_party/libuv/src/unix/async.c
                                third_party/libuv/src/unix/core.c
                                third_party/libuv/src/unix/dl.c
                                third_party/libuv/src/unix/fs.c
                                third_party/libuv/src/unix/getaddrinfo.c
                                third_party/libuv/src/unix/getnameinfo.c
                                third_party/libuv/src/unix/loop.c
                                third_party/libuv/src/unix/loop-watcher.c
                                third_party/libuv/src/unix/pipe.c
                                third_party/libuv/src/unix/poll.c
                                third_party/libuv/src/unix/process.c
                                third_party/libuv/src/unix/random-devurandom.c
                                third_party/libuv/src/unix/signal.c
                                third_party/libuv/src/unix/stream.c
                                third_party/libuv/src/unix/tcp.c
                                third_party/libuv/src/unix/thread.c
                                third_party/libuv/src/unix/tty.c
                                third_party/libuv/src/unix/udp.c

                                third_party/libuv/src/unix/linux-core.c
                                third_party/libuv/src/unix/linux-inotify.c
                                third_party/libuv/src/unix/linux-syscalls.c
                                third_party/libuv/src/unix/procfs-exepath.c
                                third_party/libuv/src/unix/proctitle.c
                                third_party/libuv/src/unix/random-getrandom.c
                                third_party/libuv/src/unix/random-sysctl-linux.c

            include-dirs:       third_party/libuv/include
                                third_party/libuv/src/unix
                                third_party/libuv/src
            cc-options:        -Wall -march=native
        else
            if os(osx)
                c-sources:          third_party/libuv/src/fs-poll.c
                                    third_party/libuv/src/idna.c
                                    third_party/libuv/src/inet.c
                                    third_party/libuv/src/random.c
                                    third_party/libuv/src/strscpy.c
                                    third_party/libuv/src/threadpool.c
                                    third_party/libuv/src/timer.c
                                    third_party/libuv/src/uv-data-getter-setters.c
                                    third_party/libuv/src/uv-common.c
                                    third_party/libuv/src/version.c

                                    third_party/libuv/src/unix/async.c
                                    third_party/libuv/src/unix/core.c
                                    third_party/libuv/src/unix/dl.c
                                    third_party/libuv/src/unix/fs.c
                                    third_party/libuv/src/unix/getaddrinfo.c
                                    third_party/libuv/src/unix/getnameinfo.c
                                    third_party/libuv/src/unix/loop.c
                                    third_party/libuv/src/unix/loop-watcher.c
                                    third_party/libuv/src/unix/pipe.c
                                    third_party/libuv/src/unix/poll.c
                                    third_party/libuv/src/unix/process.c
                                    third_party/libuv/src/unix/random-devurandom.c
                                    third_party/libuv/src/unix/signal.c
                                    third_party/libuv/src/unix/stream.c
                                    third_party/libuv/src/unix/tcp.c
                                    third_party/libuv/src/unix/thread.c
                                    third_party/libuv/src/unix/tty.c
                                    third_party/libuv/src/unix/udp.c

                                    third_party/libuv/src/unix/bsd-ifaddrs.c
                                    third_party/libuv/src/unix/darwin-proctitle.c
                                    third_party/libuv/src/unix/darwin.c
                                    third_party/libuv/src/unix/fsevents.c
                                    third_party/libuv/src/unix/kqueue.c
                                    third_party/libuv/src/unix/proctitle.c
                                    third_party/libuv/src/unix/random-getentropy.c
                                   
                include-dirs:       third_party/libuv/include
                                    third_party/libuv/src/unix
                                    third_party/libuv/src
                cc-options:         -Wall -march=native

            else
                if flag(no-pkg-config)
                    extra-libraries:    uv
                else
                    pkgconfig-depends:  libuv >= 1.32
        
test-suite Z-IO-Test
    type:                   exitcode-stdio-1.0
    main-is:                Spec.hs
    hs-source-dirs:         test/
    build-depends:          base
                          , Z-IO    
                          , Z-Data
                          , hspec                   >= 2.5.4
                          , hashable
                          , HUnit
                          , QuickCheck              >= 2.10
                          , quickcheck-instances
                          , scientific
                          , primitive
                          , zlib
                          , bytestring

    other-modules:          Z.IO.BIOSpec
                            Z.IO.BIO.ZlibSpec
                            Z.IO.BIO.ConcurrentSpec
                            Z.IO.FileSystem.ThreadedSpec
                            Z.IO.FileSystemSpec
                            Z.IO.Network.UDPSpec
                            Z.IO.Network.TCPSpec
                            Z.IO.Network.IPCSpec
                            Z.IO.LowResTimerSpec
                            Z.IO.ProcessSpec
                            Z.IO.ResourceSpec
=======
  exposed-modules:
    Z.IO
    Z.IO.BIO
    Z.IO.BIO.Concurrent
    Z.IO.BIO.Zlib
    Z.IO.Buffered
    Z.IO.Environment
    Z.IO.Exception
    Z.IO.FileSystem
    Z.IO.FileSystem.Base
    Z.IO.FileSystem.FilePath
    Z.IO.FileSystem.Threaded
    Z.IO.FileSystem.Watch
    Z.IO.Logger
    Z.IO.LowResTimer
    Z.IO.Network
    Z.IO.Network.DNS
    Z.IO.Network.IPC
    Z.IO.Network.SocketAddr
    Z.IO.Network.TCP
    Z.IO.Network.UDP
    Z.IO.Process
    Z.IO.Resource
    Z.IO.StdStream
    Z.IO.StdStream.Ansi
    Z.IO.Time
    Z.IO.UV.Errno
    Z.IO.UV.FFI
    Z.IO.UV.Manager
    Z.IO.UV.UVStream
    Z.IO.UV.Win

  --Z.Compression.Zlib

  build-depends:
    , base                  >=4.12  && <5.0
    , containers            ^>=0.6
    , exceptions            ^>=0.10
    , primitive             >=0.7.1 && <0.7.2
    , stm                   ^>=2.5
    , time                  >=1.9   && <=2.0
    , unix-time             >=0.4.7 && <=0.5
    , unordered-containers  ^>=0.2
    , Z-Data                ^>=0.6

  default-language:   Haskell2010
  default-extensions:
    BangPatterns
    BinaryLiterals
    CApiFFI
    CPP
    ConstraintKinds
    DataKinds
    DefaultSignatures
    DeriveAnyClass
    DeriveGeneric
    DerivingStrategies
    ExistentialQuantification
    FlexibleContexts
    FlexibleInstances
    GeneralizedNewtypeDeriving
    KindSignatures
    MagicHash
    MultiParamTypeClasses
    MultiWayIf
    OverloadedStrings
    PartialTypeSignatures
    PatternSynonyms
    PolyKinds
    QuantifiedConstraints
    QuasiQuotes
    RankNTypes
    RecordWildCards
    ScopedTypeVariables
    StandaloneDeriving
    TemplateHaskell
    TupleSections
    TypeApplications
    TypeFamilies
    TypeFamilyDependencies
    TypeOperators
    UnboxedTuples
    UnliftedFFITypes
    ViewPatterns

  build-tool-depends: hsc2hs:hsc2hs -any, hspec-discover:hspec-discover -any
  ghc-options:        -Wall
  include-dirs:       include third_party/zlib third_party/cwalk/include
  includes:
    hs_cwalk.h
    hs_uv.h
    zconf.h
    zlib.h

  install-includes:
    hs_cwalk.h
    hs_uv.h
    zconf.h
    zlib.h

  cc-options:         -march=native -D_FILE_OFFSET_BITS=64
  c-sources:
    cbits/hs_cwalk.c
    cbits/hs_uv_base.c
    cbits/hs_uv_dns.c
    cbits/hs_uv_file.c
    cbits/hs_uv_fs_event.c
    cbits/hs_uv_process.c
    cbits/hs_uv_stream.c
    cbits/hs_uv_udp.c
    cbits/hs_zlib.c
    third_party/cwalk/src/cwalk.c
    third_party/libuv/src/fs-poll.c
    third_party/libuv/src/idna.c
    third_party/libuv/src/inet.c
    third_party/libuv/src/random.c
    third_party/libuv/src/strscpy.c
    third_party/libuv/src/threadpool.c
    third_party/libuv/src/timer.c
    third_party/libuv/src/uv-common.c
    third_party/libuv/src/uv-data-getter-setters.c
    third_party/libuv/src/version.c
    third_party/zlib/adler32.c
    third_party/zlib/compress.c
    third_party/zlib/crc32.c
    third_party/zlib/deflate.c
    third_party/zlib/infback.c
    third_party/zlib/inffast.c
    third_party/zlib/inflate.c
    third_party/zlib/inftrees.c
    third_party/zlib/trees.c
    third_party/zlib/uncompr.c
    third_party/zlib/zutil.c

  -- Note: The c-sources list is taken from libuv's Makefile.mingw, needs to be
  -- updated when we bump up libuv's version.
  -- header files are ignored here, otherwise will confuse linker
  if os(windows)
    c-sources:
      third_party/libuv/src/win/async.c
      third_party/libuv/src/win/core.c
      third_party/libuv/src/win/detect-wakeup.c
      third_party/libuv/src/win/dl.c
      third_party/libuv/src/win/error.c
      third_party/libuv/src/win/fs-event.c
      third_party/libuv/src/win/fs.c
      third_party/libuv/src/win/getaddrinfo.c
      third_party/libuv/src/win/getnameinfo.c
      third_party/libuv/src/win/handle.c
      third_party/libuv/src/win/loop-watcher.c
      third_party/libuv/src/win/pipe.c
      third_party/libuv/src/win/poll.c
      third_party/libuv/src/win/process-stdio.c
      third_party/libuv/src/win/process.c
      third_party/libuv/src/win/signal.c
      third_party/libuv/src/win/stream.c
      third_party/libuv/src/win/tcp.c
      third_party/libuv/src/win/thread.c
      third_party/libuv/src/win/tty.c
      third_party/libuv/src/win/udp.c
      third_party/libuv/src/win/util.c
      third_party/libuv/src/win/winapi.c
      third_party/libuv/src/win/winsock.c

    cc-options:
      -Wall -DWIN32_LEAN_AND_MEAN -D_WIN32_WINNT=0x0600 -march=native

    cpp-options:     -DWIN32_LEAN_AND_MEAN -D_WIN32_WINNT=0x0600
    include-dirs:    third_party/libuv/include third_party/libuv/src

    -- The C runtime dependencies are imposed by libuv.
    extra-libraries:
      psapi
      Iphlpapi
      userenv
      Ws2_32

  else
    if os(linux)
      c-sources:
        third_party/libuv/src/fs-poll.c
        third_party/libuv/src/idna.c
        third_party/libuv/src/inet.c
        third_party/libuv/src/random.c
        third_party/libuv/src/strscpy.c
        third_party/libuv/src/threadpool.c
        third_party/libuv/src/timer.c
        third_party/libuv/src/unix/async.c
        third_party/libuv/src/unix/core.c
        third_party/libuv/src/unix/dl.c
        third_party/libuv/src/unix/fs.c
        third_party/libuv/src/unix/getaddrinfo.c
        third_party/libuv/src/unix/getnameinfo.c
        third_party/libuv/src/unix/linux-core.c
        third_party/libuv/src/unix/linux-inotify.c
        third_party/libuv/src/unix/linux-syscalls.c
        third_party/libuv/src/unix/loop-watcher.c
        third_party/libuv/src/unix/loop.c
        third_party/libuv/src/unix/pipe.c
        third_party/libuv/src/unix/poll.c
        third_party/libuv/src/unix/process.c
        third_party/libuv/src/unix/procfs-exepath.c
        third_party/libuv/src/unix/proctitle.c
        third_party/libuv/src/unix/random-devurandom.c
        third_party/libuv/src/unix/random-getrandom.c
        third_party/libuv/src/unix/random-sysctl-linux.c
        third_party/libuv/src/unix/signal.c
        third_party/libuv/src/unix/stream.c
        third_party/libuv/src/unix/tcp.c
        third_party/libuv/src/unix/thread.c
        third_party/libuv/src/unix/tty.c
        third_party/libuv/src/unix/udp.c
        third_party/libuv/src/uv-common.c
        third_party/libuv/src/uv-data-getter-setters.c
        third_party/libuv/src/version.c

      include-dirs:
        third_party/libuv/include third_party/libuv/src/unix
        third_party/libuv/src

      cc-options:   -Wall -march=native
>>>>>>> 1102f844

    else
      if os(osx)
        c-sources:
          third_party/libuv/src/fs-poll.c
          third_party/libuv/src/idna.c
          third_party/libuv/src/inet.c
          third_party/libuv/src/random.c
          third_party/libuv/src/strscpy.c
          third_party/libuv/src/threadpool.c
          third_party/libuv/src/timer.c
          third_party/libuv/src/unix/async.c
          third_party/libuv/src/unix/bsd-ifaddrs.c
          third_party/libuv/src/unix/core.c
          third_party/libuv/src/unix/darwin-proctitle.c
          third_party/libuv/src/unix/darwin.c
          third_party/libuv/src/unix/dl.c
          third_party/libuv/src/unix/fs.c
          third_party/libuv/src/unix/fsevents.c
          third_party/libuv/src/unix/getaddrinfo.c
          third_party/libuv/src/unix/getnameinfo.c
          third_party/libuv/src/unix/kqueue.c
          third_party/libuv/src/unix/loop-watcher.c
          third_party/libuv/src/unix/loop.c
          third_party/libuv/src/unix/pipe.c
          third_party/libuv/src/unix/poll.c
          third_party/libuv/src/unix/process.c
          third_party/libuv/src/unix/proctitle.c
          third_party/libuv/src/unix/random-devurandom.c
          third_party/libuv/src/unix/random-getentropy.c
          third_party/libuv/src/unix/signal.c
          third_party/libuv/src/unix/stream.c
          third_party/libuv/src/unix/tcp.c
          third_party/libuv/src/unix/thread.c
          third_party/libuv/src/unix/tty.c
          third_party/libuv/src/unix/udp.c
          third_party/libuv/src/uv-common.c
          third_party/libuv/src/uv-data-getter-setters.c
          third_party/libuv/src/version.c

        include-dirs:
          third_party/libuv/include third_party/libuv/src/unix
          third_party/libuv/src

        cc-options:   -Wall -march=native

      else
        if flag(no-pkg-config)
          extra-libraries: uv

        else
          pkgconfig-depends: libuv ==1.32 || >1.32

test-suite Z-IO-Test
  type:               exitcode-stdio-1.0
  main-is:            Spec.hs
  hs-source-dirs:     test/
  build-depends:
    , base
    , bytestring
    , hashable
    , hspec                 >=2.5.4
    , HUnit
    , primitive
    , QuickCheck            >=2.10
    , quickcheck-instances
    , scientific
    , Z-Data
    , Z-IO
    , zlib

  other-modules:
    Z.IO.BIO.ConcurrentSpec
    Z.IO.BIO.ZlibSpec
    Z.IO.BIOSpec
    Z.IO.FileSystem.ThreadedSpec
    Z.IO.FileSystemSpec
    Z.IO.LowResTimerSpec
    Z.IO.Network.IPCSpec
    Z.IO.Network.TCPSpec
    Z.IO.Network.UDPSpec
    Z.IO.ProcessSpec
    Z.IO.ResourceSpec

  if os(linux)
    other-modules: Z.IO.Network.IPCSpec

  ghc-options:        -threaded
  default-language:   Haskell2010
  build-tool-depends: hspec-discover:hspec-discover ==2.*

benchmark z-io-gettime
  type:             exitcode-stdio-1.0
  main-is:          GetTime.hs
  hs-source-dirs:   bench/
  build-depends:
    , base
    , criterion  ^>=1.5
    , time       ^>=1.9
    , Z-Data
    , Z-IO

  default-language: Haskell2010

  if !flag(demos)
    buildable: False

executable z-io-http-bench
  main-is:          Http.hs
  hs-source-dirs:   bench/
  build-depends:
    , base
    , Z-Data
    , Z-IO

  default-language: Haskell2010
  ghc-options:      -threaded -rtsopts -with-rtsopts=-N

  if !flag(demos)
    buildable: False<|MERGE_RESOLUTION|>--- conflicted
+++ resolved
@@ -82,304 +82,6 @@
   manual:      True
 
 library
-<<<<<<< HEAD
-    exposed-modules:        Z.IO
-                            Z.IO.BIO
-                            Z.IO.BIO.Zlib
-                            Z.IO.BIO.Concurrent
-
-                            Z.IO.FileSystem
-                            Z.IO.FileSystem.Base
-                            Z.IO.FileSystem.Threaded
-                            Z.IO.FileSystem.FilePath
-                            Z.IO.FileSystem.Watch
-
-                            Z.IO.Network.SocketAddr
-                            Z.IO.Network.DNS
-                            Z.IO.Network.TCP
-                            Z.IO.Network.UDP
-                            Z.IO.Network.IPC
-                            Z.IO.Network
-                            Z.IO.Buffered
-                            Z.IO.Exception
-                            Z.IO.LowResTimer
-                            Z.IO.Logger
-                            Z.IO.Process
-                            Z.IO.Resource
-                            Z.IO.StdStream
-                            Z.IO.StdStream.Ansi
-                            Z.IO.Time
-
-                            Z.IO.UV.Errno
-                            Z.IO.UV.FFI
-                            Z.IO.UV.Manager
-                            Z.IO.UV.UVStream
-
-                            Z.IO.Environment
-
-    other-modules:          Z.IO.UV.Win
-
-    build-depends:          base                    >= 4.12 && <5.0
-                          , exceptions              == 0.10.*
-                          , primitive               >= 0.7.1 && < 0.7.2
-                          , stm                     == 2.5.*
-                          , unordered-containers    == 0.2.*
-                          , containers              == 0.6.*
-                          , Z-Data                  == 0.6.* 
-                          , time                    >= 1.9 && <= 2.0
-                          , unix-time               >= 0.4.7 && <= 0.5
-
-    default-language:       Haskell2010
-    default-extensions:     BangPatterns
-                            BinaryLiterals
-                            CApiFFI
-                            ConstraintKinds
-                            CPP 
-                            DerivingStrategies
-                            DeriveGeneric
-                            DeriveAnyClass
-                            DefaultSignatures
-                            DataKinds
-                            ExistentialQuantification
-                            FlexibleContexts
-                            FlexibleInstances
-                            GeneralizedNewtypeDeriving 
-                            KindSignatures
-                            MagicHash
-                            MultiParamTypeClasses
-                            MultiWayIf
-                            PartialTypeSignatures
-                            PatternSynonyms 
-                            PolyKinds
-                            QuantifiedConstraints
-                            QuasiQuotes
-                            OverloadedStrings
-                            RankNTypes
-                            RecordWildCards
-                            ScopedTypeVariables 
-                            StandaloneDeriving
-                            TemplateHaskell
-                            TypeApplications
-                            TypeFamilyDependencies
-                            TypeFamilies
-                            TypeOperators
-                            TupleSections
-                            UnboxedTuples 
-                            UnliftedFFITypes 
-                            ViewPatterns
-    build-tool-depends:     hsc2hs:hsc2hs, hspec-discover:hspec-discover
-    ghc-options:            -Wall
-
-    include-dirs:           include
-                            third_party/zlib
-                            third_party/cwalk/include
-
-    includes:               hs_uv.h
-                            zlib.h
-                            zconf.h
-                            hs_cwalk.h
-
-    install-includes:       hs_uv.h 
-                            zlib.h
-                            zconf.h
-                            hs_cwalk.h
-
-    cc-options:             -march=native -D_FILE_OFFSET_BITS=64
-    c-sources:              cbits/hs_uv_base.c
-                            cbits/hs_uv_dns.c
-                            cbits/hs_uv_file.c
-                            cbits/hs_uv_fs_event.c
-                            cbits/hs_uv_stream.c
-                            cbits/hs_uv_process.c
-                            cbits/hs_uv_udp.c
-                            cbits/hs_zlib.c
-                            cbits/hs_cwalk.c
-
-                            third_party/cwalk/src/cwalk.c
-
-                            third_party/zlib/adler32.c
-                            third_party/zlib/compress.c
-                            third_party/zlib/crc32.c
-                            third_party/zlib/deflate.c
-                            third_party/zlib/infback.c
-                            third_party/zlib/inffast.c
-                            third_party/zlib/inflate.c
-                            third_party/zlib/inftrees.c
-                            third_party/zlib/trees.c
-                            third_party/zlib/uncompr.c
-                            third_party/zlib/zutil.c
-
-                            third_party/libuv/src/fs-poll.c
-                            third_party/libuv/src/idna.c
-                            third_party/libuv/src/inet.c
-                            third_party/libuv/src/random.c
-                            third_party/libuv/src/strscpy.c
-                            third_party/libuv/src/threadpool.c
-                            third_party/libuv/src/timer.c
-                            third_party/libuv/src/uv-data-getter-setters.c
-                            third_party/libuv/src/uv-common.c
-                            third_party/libuv/src/version.c
-
-    -- Note: The c-sources list is taken from libuv's Makefile.mingw, needs to be
-    -- updated when we bump up libuv's version.
-    -- header files are ignored here, otherwise will confuse linker
-    if os(windows)
-        c-sources:
-                            third_party/libuv/src/win/async.c
-                            third_party/libuv/src/win/core.c
-                            third_party/libuv/src/win/detect-wakeup.c
-                            third_party/libuv/src/win/dl.c
-                            third_party/libuv/src/win/error.c
-                            third_party/libuv/src/win/fs-event.c
-                            third_party/libuv/src/win/fs.c
-                            third_party/libuv/src/win/getaddrinfo.c
-                            third_party/libuv/src/win/getnameinfo.c
-                            third_party/libuv/src/win/handle.c
-                            third_party/libuv/src/win/loop-watcher.c
-                            third_party/libuv/src/win/pipe.c
-                            third_party/libuv/src/win/poll.c
-                            third_party/libuv/src/win/process-stdio.c
-                            third_party/libuv/src/win/process.c
-                            third_party/libuv/src/win/signal.c
-                            third_party/libuv/src/win/stream.c
-                            third_party/libuv/src/win/tcp.c
-                            third_party/libuv/src/win/thread.c
-                            third_party/libuv/src/win/tty.c
-                            third_party/libuv/src/win/udp.c
-                            third_party/libuv/src/win/util.c
-                            third_party/libuv/src/win/winapi.c
-                            third_party/libuv/src/win/winsock.c
-
-        cc-options:         -Wall -DWIN32_LEAN_AND_MEAN -D_WIN32_WINNT=0x0600 -march=native
-        cpp-options:        -DWIN32_LEAN_AND_MEAN -D_WIN32_WINNT=0x0600
-        include-dirs:       third_party/libuv/include
-                            third_party/libuv/src
-        -- The C runtime dependencies are imposed by libuv.
-        extra-libraries:    psapi, Iphlpapi, userenv, Ws2_32
-    else
-        if os(linux)
-            c-sources:          third_party/libuv/src/fs-poll.c
-                                third_party/libuv/src/idna.c
-                                third_party/libuv/src/inet.c
-                                third_party/libuv/src/random.c
-                                third_party/libuv/src/strscpy.c
-                                third_party/libuv/src/threadpool.c
-                                third_party/libuv/src/timer.c
-                                third_party/libuv/src/uv-data-getter-setters.c
-                                third_party/libuv/src/uv-common.c
-                                third_party/libuv/src/version.c
-
-                                third_party/libuv/src/unix/async.c
-                                third_party/libuv/src/unix/core.c
-                                third_party/libuv/src/unix/dl.c
-                                third_party/libuv/src/unix/fs.c
-                                third_party/libuv/src/unix/getaddrinfo.c
-                                third_party/libuv/src/unix/getnameinfo.c
-                                third_party/libuv/src/unix/loop.c
-                                third_party/libuv/src/unix/loop-watcher.c
-                                third_party/libuv/src/unix/pipe.c
-                                third_party/libuv/src/unix/poll.c
-                                third_party/libuv/src/unix/process.c
-                                third_party/libuv/src/unix/random-devurandom.c
-                                third_party/libuv/src/unix/signal.c
-                                third_party/libuv/src/unix/stream.c
-                                third_party/libuv/src/unix/tcp.c
-                                third_party/libuv/src/unix/thread.c
-                                third_party/libuv/src/unix/tty.c
-                                third_party/libuv/src/unix/udp.c
-
-                                third_party/libuv/src/unix/linux-core.c
-                                third_party/libuv/src/unix/linux-inotify.c
-                                third_party/libuv/src/unix/linux-syscalls.c
-                                third_party/libuv/src/unix/procfs-exepath.c
-                                third_party/libuv/src/unix/proctitle.c
-                                third_party/libuv/src/unix/random-getrandom.c
-                                third_party/libuv/src/unix/random-sysctl-linux.c
-
-            include-dirs:       third_party/libuv/include
-                                third_party/libuv/src/unix
-                                third_party/libuv/src
-            cc-options:        -Wall -march=native
-        else
-            if os(osx)
-                c-sources:          third_party/libuv/src/fs-poll.c
-                                    third_party/libuv/src/idna.c
-                                    third_party/libuv/src/inet.c
-                                    third_party/libuv/src/random.c
-                                    third_party/libuv/src/strscpy.c
-                                    third_party/libuv/src/threadpool.c
-                                    third_party/libuv/src/timer.c
-                                    third_party/libuv/src/uv-data-getter-setters.c
-                                    third_party/libuv/src/uv-common.c
-                                    third_party/libuv/src/version.c
-
-                                    third_party/libuv/src/unix/async.c
-                                    third_party/libuv/src/unix/core.c
-                                    third_party/libuv/src/unix/dl.c
-                                    third_party/libuv/src/unix/fs.c
-                                    third_party/libuv/src/unix/getaddrinfo.c
-                                    third_party/libuv/src/unix/getnameinfo.c
-                                    third_party/libuv/src/unix/loop.c
-                                    third_party/libuv/src/unix/loop-watcher.c
-                                    third_party/libuv/src/unix/pipe.c
-                                    third_party/libuv/src/unix/poll.c
-                                    third_party/libuv/src/unix/process.c
-                                    third_party/libuv/src/unix/random-devurandom.c
-                                    third_party/libuv/src/unix/signal.c
-                                    third_party/libuv/src/unix/stream.c
-                                    third_party/libuv/src/unix/tcp.c
-                                    third_party/libuv/src/unix/thread.c
-                                    third_party/libuv/src/unix/tty.c
-                                    third_party/libuv/src/unix/udp.c
-
-                                    third_party/libuv/src/unix/bsd-ifaddrs.c
-                                    third_party/libuv/src/unix/darwin-proctitle.c
-                                    third_party/libuv/src/unix/darwin.c
-                                    third_party/libuv/src/unix/fsevents.c
-                                    third_party/libuv/src/unix/kqueue.c
-                                    third_party/libuv/src/unix/proctitle.c
-                                    third_party/libuv/src/unix/random-getentropy.c
-                                   
-                include-dirs:       third_party/libuv/include
-                                    third_party/libuv/src/unix
-                                    third_party/libuv/src
-                cc-options:         -Wall -march=native
-
-            else
-                if flag(no-pkg-config)
-                    extra-libraries:    uv
-                else
-                    pkgconfig-depends:  libuv >= 1.32
-        
-test-suite Z-IO-Test
-    type:                   exitcode-stdio-1.0
-    main-is:                Spec.hs
-    hs-source-dirs:         test/
-    build-depends:          base
-                          , Z-IO    
-                          , Z-Data
-                          , hspec                   >= 2.5.4
-                          , hashable
-                          , HUnit
-                          , QuickCheck              >= 2.10
-                          , quickcheck-instances
-                          , scientific
-                          , primitive
-                          , zlib
-                          , bytestring
-
-    other-modules:          Z.IO.BIOSpec
-                            Z.IO.BIO.ZlibSpec
-                            Z.IO.BIO.ConcurrentSpec
-                            Z.IO.FileSystem.ThreadedSpec
-                            Z.IO.FileSystemSpec
-                            Z.IO.Network.UDPSpec
-                            Z.IO.Network.TCPSpec
-                            Z.IO.Network.IPCSpec
-                            Z.IO.LowResTimerSpec
-                            Z.IO.ProcessSpec
-                            Z.IO.ResourceSpec
-=======
   exposed-modules:
     Z.IO
     Z.IO.BIO
@@ -410,9 +112,8 @@
     Z.IO.UV.FFI
     Z.IO.UV.Manager
     Z.IO.UV.UVStream
+  other-modules:
     Z.IO.UV.Win
-
-  --Z.Compression.Zlib
 
   build-depends:
     , base                  >=4.12  && <5.0
@@ -424,6 +125,7 @@
     , unix-time             >=0.4.7 && <=0.5
     , unordered-containers  ^>=0.2
     , Z-Data                ^>=0.6
+    , microlens
 
   default-language:   Haskell2010
   default-extensions:
@@ -601,7 +303,6 @@
         third_party/libuv/src
 
       cc-options:   -Wall -march=native
->>>>>>> 1102f844
 
     else
       if os(osx)
